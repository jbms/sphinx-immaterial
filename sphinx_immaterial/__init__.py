"""Sphinx-Immaterial theme."""

import os
import re
from urllib.parse import urlparse
from typing import cast, List, Type, Dict, Mapping, Optional

import docutils.nodes
from sphinx.application import Sphinx
import sphinx.builders
import sphinx.builders.html
import sphinx.theming
import sphinx.util.logging
import sphinx.util.fileutil
import sphinx.util.matching
import sphinx.util.docutils
import sphinx.writers.html5
from sphinx import version_info

from . import html_translator_mixin
from .apidoc import apidoc_formatting
from .apidoc import fix_sphinx_issue_11147  # pylint: disable=unused-import
from . import nav_adapt
from . import sections  # pylint: disable=unused-import

logger = sphinx.util.logging.getLogger(__name__)


DEFAULT_THEME_OPTIONS = {
    "features": [],
    "font": {"text": "Roboto", "code": "Roboto Mono"},
    "plugins": {
        "search": {},
    },
    "icon": {},
    "repo_url": "",
    "edit_uri": "",
    "globaltoc_collapse": True,
    "toc_title": None,
    "toc_title_is_page_title": False,
}


def _get_html_builder(base_builder: Type[sphinx.builders.html.StandaloneHTMLBuilder]):
    """Returns a modified HTML translator."""

    class CustomHTMLBuilder(base_builder):  # type: ignore
        if version_info < (7, 2):
            css_files: List[sphinx.builders.html.Stylesheet]
        else:
            _css_files: List[sphinx.builders.html._assets._CascadingStyleSheet]  # type: ignore[name-defined]
        theme: sphinx.theming.Theme
        templates: sphinx.jinja2glue.BuiltinTemplateLoader

        @property
        def default_translator_class(self):
            return html_translator_mixin.get_html_translator(
                super().default_translator_class
            )

        def init_js_files(self):
            super().init_js_files()

            # Remove unnecessary scripts

            excluded_scripts = set(
                [
                    "_static/underscore.js",
                    "_static/doctools.js",
                    "_static/language_data.js",
                    "_static/documentation_options.js",
                    "_static/sphinx_highlight.js",
                ]
            )
            if nav_adapt.READTHEDOCS is None:
                excluded_scripts.add("_static/jquery.js")
                excluded_scripts.add("_static/_sphinx_javascript_frameworks_compat.js")
            if version_info < (7, 2):
                self.script_files: List[sphinx.builders.html.JavaScript] = [
                    x for x in self.script_files if x.filename not in excluded_scripts
                ]
            else:
                self._js_files: List[sphinx.builders.html._assets._JavaScript] = [  # type: ignore[name-defined]
                    x for x in self._js_files if x.filename not in excluded_scripts
                ]

        def init_css_files(self):
            super().init_css_files()

            # Remove unnecessary styles

            excluded = frozenset(
                [
                    "_static/pygments.css",
                    "_static/material.css",
                    "_static/basic.css",
                ]
            )
            if version_info < (7, 2):
                self.css_files = [
                    x
                    for x in cast(List[sphinx.builders.html.Stylesheet], self.css_files)
                    if x.filename not in excluded
                ]
            else:
                self._css_files = [
                    x
                    for x in cast(
                        List[sphinx.builders.html._assets._CascadingStyleSheet],  # type: ignore[name-defined]
                        self._css_files,
                    )
                    if x.filename not in excluded
                ]

        def gen_additional_pages(self):
            # Prevent the search.html page from being written since this theme provides
            # its own search results display that does not use it.
            search = self.search  # type: ignore[has-type]
            self.search = False
            super().gen_additional_pages()
            self.search = search

        def create_pygments_style_file(self):
            pass

        def copy_theme_static_files(self, context: Dict) -> None:
            # Modified from version in sphinx.builders.html.__init__.py to
            # exclude copying unused static files from `basic` theme.
            def onerror(filename: str, error: Exception) -> None:
                logger.warning(
                    "Failed to copy a file in html_static_file: %s: %r", filename, error
                )

            if self.theme:
                for entry in self.theme.get_theme_dirs()[::-1]:
                    if os.path.basename(entry) == "basic":
                        excluded_list = [
                            "**/.*",
                            "**/doctools.js",
                            "**/underscore*.js",
                            "**/*.png",
                            "**/basic.css_t",
                            "**/documentation_options.js_t",
                            "**/searchtools.js",
                            "**/sphinx_highlight.js",
                        ]
                        if nav_adapt.READTHEDOCS is None:
                            excluded_list.append("**/jquery*.js")
                            excluded_list.append(
                                "**/_sphinx_javascript_frameworks_compat.js"
                            )
                        excluded = sphinx.util.matching.Matcher(excluded_list)
                    else:
                        excluded = sphinx.util.matching.DOTFILES
                    sphinx.util.fileutil.copy_asset(
                        os.path.join(entry, "static"),
                        os.path.join(self.outdir, "_static"),
                        excluded=excluded,
                        context=context,
                        renderer=cast(
                            sphinx.util.template.BaseRenderer, self.templates
                        ),
                        onerror=onerror,
                    )

        def get_target_uri(self, docname: str, typ: Optional[str] = None) -> str:
            """Strips ``index.html`` suffix from URIs for cleaner links."""
            orig_uri = super().get_target_uri(docname, typ)
            if self.app.config["html_use_directory_uris_for_index_pages"]:
                index_suffix = "index" + self.link_suffix
                if orig_uri == index_suffix:
                    return ""
                if orig_uri.endswith("/" + index_suffix):
                    return orig_uri[: -len(index_suffix)]
            return orig_uri

    return CustomHTMLBuilder


def dict_merge(*dicts: Mapping):
    """Recursively merges the members of one or more dicts."""
    result: dict = {}
    for d in dicts:
        for k, v in d.items():
            if isinstance(v, Mapping) and k in result and isinstance(result[k], dict):
                result[k] = dict_merge(result[k], v)
            else:
                result[k] = v
    return result


def html_page_context(
    app: Sphinx,
    pagename: str,
    templatename: str,
    context: dict,
    doctree: docutils.nodes.Node,
):
    theme_options = app.config["html_theme_options"]
    theme_options = dict_merge(DEFAULT_THEME_OPTIONS, theme_options)

    builder = app.builder
    assert isinstance(builder, sphinx.builders.html.StandaloneHTMLBuilder)

    num_slashes = builder.get_target_uri(pagename).count("/")
    if num_slashes == 0:
        base_url = "."
    else:
        base_url = "/".join(".." for _ in range(num_slashes))

    version_config = None
    if theme_options.get("version_dropdown"):
        version_config = {
            "provider": "mike",
            "staticVersions": theme_options.get("version_info"),
            "versionPath": theme_options.get("version_json"),
        }

    analytics = None
    if theme_options.get("google_analytics"):
        # Parse old-style analytics config for backwards compatibility
        analytics = {
            "provider": "google",  # Google is the only provider currently supported
            "property": theme_options.get("google_analytics")[0],
        }
    if theme_options.get("analytics"):
        analytics = theme_options.get("analytics")

    extra = {
        "version": version_config,
        "social": theme_options.get("social"),
        "disqus": theme_options.get("disqus"),
        "manifest": theme_options.get("pwa_manifest"),
        "analytics": analytics,
    }
    scope = theme_options.get("scope")
    if scope is not None:
        extra["scope"] = scope

    context.update(
        config=dict_merge(
            context.get("config", {}),
            {
                "theme": theme_options,
                "site_url": theme_options.get("site_url"),
                "site_name": context["docstitle"],
                "repo_url": theme_options.get("repo_url"),
                "repo_name": theme_options.get("repo_name", None),
<<<<<<< HEAD
                "extra": extra,
=======
                "extra": {
                    "version": version_config,
                    "social": theme_options.get("social"),
                    "disqus": theme_options.get("disqus"),
                    "manifest": theme_options.get("pwa_manifest"),
                    "analytics": analytics,
                    "alternate": theme_options.get("languages"),
                },
>>>>>>> b35a5662
                "plugins": theme_options.get("plugins"),
            },
        ),
        base_url=base_url,
    )


def _builder_inited(app: sphinx.application.Sphinx) -> None:
    # For compatibility with mkdocs
    if isinstance(app.builder, sphinx.builders.html.StandaloneHTMLBuilder):
        # Latex builder does not have a `templates` attribute
        app.builder.templates.environment.filters["url"] = lambda url: url


def _config_inited(
    app: sphinx.application.Sphinx, config: sphinx.config.Config
) -> None:
    """Merge defaults into theme options."""
    if config["language"] is None:
        config["language"] = "en"  # default to English language
    config["html_theme_options"] = dict_merge(
        DEFAULT_THEME_OPTIONS, config["html_theme_options"]
    )

    theme_options: dict = config["html_theme_options"]
    repo_url: Optional[str] = theme_options.get("repo_url", None)
    if not theme_options.get("repo_name", None) and repo_url:
        # auto-extract repo_name from repo_url
        url = urlparse(repo_url)
        if re.search("github|gitlab|bitbucket", url.netloc) is None:
            raise AttributeError(
                "'repo_url' does not use a github, gitlab, or bitbucket domain, so"
                " the `repo_name` must be set explicitly."
            )
        config["html_theme_options"]["repo_name"] = url.path.split("/")[2].rstrip(
            ".git"
        )


def setup(app: Sphinx):
    app.connect("config-inited", _config_inited)

    app.setup_extension("sphinx_immaterial.css_and_javascript_bundles")
    app.setup_extension("sphinx_immaterial.external_resource_cache")
    app.setup_extension("sphinx_immaterial.google_fonts")
    app.setup_extension("sphinx_immaterial.local_mathjax")

    app.setup_extension(apidoc_formatting.__name__)
    app.setup_extension("sphinx_immaterial.apidoc.python.default")
    app.setup_extension("sphinx_immaterial.apidoc.cpp.default")
    app.setup_extension(nav_adapt.__name__)
    app.setup_extension("sphinx_immaterial.postprocess_html")

    if sphinx.version_info < (5, 0):
        app.setup_extension("sphinx_immaterial.inlinesyntaxhighlight")

    app.setup_extension("sphinx_immaterial.apidoc.object_toc")
    app.setup_extension("sphinx_immaterial.search_adapt")
    app.setup_extension("sphinx_immaterial.apidoc.object_description_options")
    app.setup_extension("sphinx_immaterial.apidoc.wrap_signatures")
    app.setup_extension("sphinx_immaterial.apidoc.generic_synopses")

    app.connect("html-page-context", html_page_context)
    app.connect("builder-inited", _builder_inited)
    app.add_config_value(
        "html_use_directory_uris_for_index_pages", False, rebuild="html", types=bool
    )
    for builder in ("html", "dirhtml"):
        app.add_builder(
            _get_html_builder(
                cast(
                    Type[sphinx.builders.html.StandaloneHTMLBuilder],
                    app.registry.builders[builder],
                )
            ),
            override=True,
        )
    app.add_html_theme("sphinx_immaterial", os.path.abspath(os.path.dirname(__file__)))

    # register our custom directives/roles that are tied to this theme
    app.setup_extension("sphinx_immaterial.content_tabs")
    app.setup_extension("sphinx_immaterial.mermaid_diagrams")
    app.setup_extension("sphinx_immaterial.task_lists")
    app.setup_extension("sphinx_immaterial.code_annotations")
    app.setup_extension("sphinx_immaterial.default_literal_role")
    app.setup_extension("sphinx_immaterial.highlight_push_pop")
    app.setup_extension("sphinx_immaterial.inline_icons")
    app.setup_extension("sphinx_immaterial.custom_admonitions")

    return {
        "parallel_read_safe": True,
        "parallel_write_safe": True,
    }<|MERGE_RESOLUTION|>--- conflicted
+++ resolved
@@ -232,6 +232,7 @@
         "disqus": theme_options.get("disqus"),
         "manifest": theme_options.get("pwa_manifest"),
         "analytics": analytics,
+        "alternate": theme_options.get("languages"),
     }
     scope = theme_options.get("scope")
     if scope is not None:
@@ -246,18 +247,7 @@
                 "site_name": context["docstitle"],
                 "repo_url": theme_options.get("repo_url"),
                 "repo_name": theme_options.get("repo_name", None),
-<<<<<<< HEAD
                 "extra": extra,
-=======
-                "extra": {
-                    "version": version_config,
-                    "social": theme_options.get("social"),
-                    "disqus": theme_options.get("disqus"),
-                    "manifest": theme_options.get("pwa_manifest"),
-                    "analytics": analytics,
-                    "alternate": theme_options.get("languages"),
-                },
->>>>>>> b35a5662
                 "plugins": theme_options.get("plugins"),
             },
         ),
