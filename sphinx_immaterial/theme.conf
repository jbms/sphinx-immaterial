[theme]

inherit = basic

[options]

logo_svg =

direction =

icon =

font =

# Some features available from original mkdocs theme
# navigation.expand = https://squidfunk.github.io/mkdocs-material/setup/setting-up-navigation/#navigation-expansion
# navigation.tabs = https://squidfunk.github.io/mkdocs-material/setup/setting-up-navigation/#navigation-tabs
# toc.integrate = https://squidfunk.github.io/mkdocs-material/setup/setting-up-navigation/#navigation-integration
# navigation.sections = https://squidfunk.github.io/mkdocs-material/setup/setting-up-navigation/#navigation-sections
# navigation.instant = https://squidfunk.github.io/mkdocs-material/setup/setting-up-navigation/#instant-loading
# header.autohide = https://squidfunk.github.io/mkdocs-material/setup/setting-up-the-header/#automatic-hiding
# navigation.top = https://squidfunk.github.io/mkdocs-material/setup/setting-up-navigation/#back-to-top-button
# search.highlight = https://squidfunk.github.io/mkdocs-material/setup/setting-up-site-search/#search-highlighting
# search.share = https://squidfunk.github.io/mkdocs-material/setup/setting-up-site-search/#search-sharing
features =

# See original mkdocs-material site for in-depth configuration
# https://squidfunk.github.io/mkdocs-material/setup/changing-the-colors/#configuration
palette =

# Set to an array `["UA-XXXXX", "auto"]` to enable google analytics
google_analytics =
analytics =

# Set to disqus id to enable disqus integration
# See https://squidfunk.github.io/mkdocs-material/setup/adding-a-comment-system/#disqus
disqus =

# social icons in the footer
social =

# consent notification
consent =

# Repository integration
# See https://squidfunk.github.io/mkdocs-material/setup/adding-a-git-repository/#configuration
# Set the repo url for the link to appear
repo_url =
# The name of the repo. If must be set if repo_url is set
repo_name =
# url segment that is concatenated with repo_url to point readers to the document's
# source file. This is typically in the form of 'blob/<branch name>/<docs source folder>'.
edit_uri =

# Sitemap generation
# Specify a base_url used to generate sitemap.xml links. If not specified, then
# no sitemap will be built.
site_url =

pwa_manifest =

plugins =

# TOC Tree generation
# If true, TOC entries that are not ancestors of the current page are collapsed
globaltoc_collapse =

# If specified, overrides the default language-dependent text for
# "Table of Contents".  Takes precedence over `toc_title_is_page_title`.
toc_title =

# If true, uses the title of the page (normally the first heading of
# the page) as the TOC title.
toc_title_is_page_title = False

# Enable the version dropdown feature. See the demo site for the structure
# of the json file required.
version_dropdown = False

# Optional dictionary that to use when populating the version dropdown.
# The key is the text that appears, and the value is the absolute path
# of the alternative versions
version_info =

# Relative path to json file. The default is "versions.json" which assumes the
# file hosted in the root of the site. You can use other file names or locations, e.g.,
# "_static/old_versions.json"
version_json = "versions.json"

<<<<<<< HEAD
# Scope of site preferences (i.e. cookie consent, content tabs, color palette).
# If you have multi-site project, you can set this to "/"
# to share preferences between all sub-sites.
scope =
=======
# extra configuration (namely for `alternative` languages)
languages =
>>>>>>> b35a5662
<|MERGE_RESOLUTION|>--- conflicted
+++ resolved
@@ -87,12 +87,10 @@
 # "_static/old_versions.json"
 version_json = "versions.json"
 
-<<<<<<< HEAD
 # Scope of site preferences (i.e. cookie consent, content tabs, color palette).
 # If you have multi-site project, you can set this to "/"
 # to share preferences between all sub-sites.
 scope =
-=======
+
 # extra configuration (namely for `alternative` languages)
-languages =
->>>>>>> b35a5662
+languages =